--- conflicted
+++ resolved
@@ -13,11 +13,7 @@
 #[derive(Debug, Clone, Serialize, Deserialize)]
 #[serde(rename_all = "SCREAMING_SNAKE_CASE")]
 pub enum SeasonalPeriods {
-<<<<<<< HEAD
-    /// 
-=======
     /// Unspecified seasonal period type
->>>>>>> 729cf598
     SeasonalPeriodTypeUnspecified,
     /// No seasonality
     NoSeasonality,
