//! There is no persistent data associated with this resource.
use std::sync::Arc;

use reqwest::Client;

use crate::auth::Authenticator;
use crate::error::BQError;
use crate::model::get_service_account_response::GetServiceAccountResponse;
use crate::model::project_list::ProjectList;
use crate::{process_response, urlencode, BIG_QUERY_V2_URL};

/// A project API handler.
#[derive(Clone)]
pub struct ProjectApi {
    client: Client,
<<<<<<< HEAD
    sa_auth: ServiceAccountAuthenticator,
    base_url: String,
}

impl ProjectApi {
    pub(crate) fn new(client: Client, sa_auth: ServiceAccountAuthenticator) -> Self {
        Self {
            client,
            sa_auth,
            base_url: BIG_QUERY_V2_URL.to_string(),
        }
    }

    pub(crate) fn with_base_url(&mut self, base_url: String) -> &mut Self {
        self.base_url = base_url;
        self
=======
    auth: Arc<dyn Authenticator>,
}

impl ProjectApi {
    pub(crate) fn new(client: Client, auth: Arc<dyn Authenticator>) -> Self {
        Self { client, auth }
>>>>>>> d8113a20
    }

    /// RPC to get the service account for a project used for interactions with Google Cloud KMS.
    /// # Arguments
    /// * `project_id`- ID of the project
    pub async fn get_service_account(&self, project_id: &str) -> Result<GetServiceAccountResponse, BQError> {
        let req_url = &format!(
            "{base_url}/projects/{project_id}/serviceAccount",
            base_url = self.base_url,
            project_id = urlencode(project_id),
        );

        let access_token = self.auth.access_token().await?;

        let request = self.client.get(req_url).bearer_auth(access_token).build()?;
        let response = self.client.execute(request).await?;

        process_response(response).await
    }

    /// RPC to list projects to which the user has been granted any project role.
    ///
    /// Users of this method are encouraged to consider the Resource Manager API, which provides
    /// the underlying data for this method and has more capabilities.
    /// # Arguments
    /// * `options` - Get options.
    pub async fn list(&self, options: GetOptions) -> Result<ProjectList, BQError> {
        let req_url = format!("{base_url}/projects", base_url = self.base_url);

        let access_token = self.auth.access_token().await?;

        let request = self
            .client
            .get(req_url)
            .bearer_auth(access_token)
            .query(&options)
            .build()?;

        let resp = self.client.execute(request).await?;

        process_response(resp).await
    }
}

#[derive(Debug, Serialize, Deserialize, Default)]
#[serde(rename_all = "camelCase")]
pub struct GetOptions {
    max_results: Option<u64>,
    page_token: Option<String>,
}

impl GetOptions {
    /// The maximum number of results to return in a single response page. Leverage the page tokens
    /// to iterate through the entire collection.
    pub fn max_results(mut self, value: u64) -> Self {
        self.max_results = Some(value);
        self
    }

    /// Page token, returned by a previous call, to request the next page of results
    pub fn page_token(mut self, value: String) -> Self {
        self.page_token = Some(value);
        self
    }
}<|MERGE_RESOLUTION|>--- conflicted
+++ resolved
@@ -13,13 +13,12 @@
 #[derive(Clone)]
 pub struct ProjectApi {
     client: Client,
-<<<<<<< HEAD
-    sa_auth: ServiceAccountAuthenticator,
+    auth: Arc<dyn Authenticator>,
     base_url: String,
 }
 
 impl ProjectApi {
-    pub(crate) fn new(client: Client, sa_auth: ServiceAccountAuthenticator) -> Self {
+    pub(crate) fn new(client: Client, auth: Arc<dyn Authenticator>) -> Self {
         Self {
             client,
             sa_auth,
@@ -30,14 +29,6 @@
     pub(crate) fn with_base_url(&mut self, base_url: String) -> &mut Self {
         self.base_url = base_url;
         self
-=======
-    auth: Arc<dyn Authenticator>,
-}
-
-impl ProjectApi {
-    pub(crate) fn new(client: Client, auth: Arc<dyn Authenticator>) -> Self {
-        Self { client, auth }
->>>>>>> d8113a20
     }
 
     /// RPC to get the service account for a project used for interactions with Google Cloud KMS.
