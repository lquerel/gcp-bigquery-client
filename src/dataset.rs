//! Manage BigQuery dataset.
use std::sync::Arc;

use log::warn;
use reqwest::Client;

use crate::auth::Authenticator;
use crate::error::BQError;
use crate::model::dataset::Dataset;
use crate::model::datasets::Datasets;
use crate::model::information_schema::schemata::Schemata;
use crate::model::query_request::QueryRequest;
use crate::model::query_response::{QueryResponse, ResultSet};
use crate::{process_response, urlencode, BIG_QUERY_V2_URL};

/// A dataset API handler.
#[derive(Clone)]
pub struct DatasetApi {
    client: Client,
<<<<<<< HEAD
    auth: Arc<dyn Authenticator>,
}

impl DatasetApi {
    pub(crate) fn new(client: Client, auth: Arc<dyn Authenticator>) -> Self {
        Self { client, auth }
=======
    sa_auth: ServiceAccountAuthenticator,
    base_url: String,
}

impl DatasetApi {
    pub(crate) fn new(client: Client, sa_auth: ServiceAccountAuthenticator) -> Self {
        Self {
            client,
            sa_auth,
            base_url: BIG_QUERY_V2_URL.to_string(),
        }
    }

    pub(crate) fn with_base_url(&mut self, base_url: String) -> &mut Self {
        self.base_url = base_url;
        self
>>>>>>> 2322065c
    }

    /// Creates a new empty dataset.
    /// # Argument
    /// * `dataset` - The dataset to create
    ///
    /// # Example
    /// ```
    /// # use gcp_bigquery_client::{Client, env_vars};
    /// # use gcp_bigquery_client::model::dataset::Dataset;
    /// # use gcp_bigquery_client::error::BQError;
    ///
    /// # async fn run() -> Result<(), BQError> {
    /// let (ref project_id, ref dataset_id, ref _table_id, ref sa_key) = env_vars();
    /// let dataset_id = &format!("{}_dataset", dataset_id);
    ///
    /// let client = Client::from_service_account_key_file(sa_key).await;
    ///
    /// # client.dataset().delete_if_exists(project_id, dataset_id, true);
    /// client.dataset().create(Dataset::new(project_id, dataset_id)).await?;
    /// # Ok(())
    /// # }
    /// ```
    pub async fn create(&self, dataset: Dataset) -> Result<Dataset, BQError> {
        let req_url = &format!(
            "{base_url}/projects/{project_id}/datasets",
            base_url = self.base_url,
            project_id = urlencode(&dataset.dataset_reference.project_id)
        );

        let access_token = self.auth.access_token().await?;

        let request = self
            .client
            .post(req_url.as_str())
            .bearer_auth(access_token)
            .json(&dataset)
            .build()?;

        let response = self.client.execute(request).await?;

        process_response(response).await
    }

    /// Lists all datasets in the specified project to which the user has been granted the READER dataset role.
    /// # Arguments
    /// * `project_id` - Project ID of the datasets to be listed
    /// * `options` - Options
    ///
    /// # Example
    /// ```
    /// # use gcp_bigquery_client::{Client, env_vars};
    /// # use gcp_bigquery_client::model::dataset::Dataset;
    /// # use gcp_bigquery_client::error::BQError;
    /// # use gcp_bigquery_client::dataset::ListOptions;
    ///
    /// # async fn run() -> Result<(), BQError> {
    /// let (ref project_id, ref dataset_id, ref _table_id, ref sa_key) = env_vars();
    /// let dataset_id = &format!("{}_dataset", dataset_id);
    ///
    /// let client = Client::from_service_account_key_file(sa_key).await;
    ///
    /// let datasets = client.dataset().list(project_id, ListOptions::default().all(true)).await?;
    /// for dataset in datasets.datasets.iter() {
    ///     // Do some stuff
    /// }
    /// # Ok(())
    /// # }
    /// ```
    pub async fn list(&self, project_id: &str, options: ListOptions) -> Result<Datasets, BQError> {
        let req_url = &format!(
            "{base_url}/projects/{project_id}/datasets",
            base_url = self.base_url,
            project_id = urlencode(project_id)
        );

        let access_token = self.auth.access_token().await?;

        let mut request = self.client.get(req_url).bearer_auth(access_token);

        // process options
        if let Some(max_results) = options.max_results {
            request = request.query(&[("maxResults", max_results.to_string())]);
        }
        if let Some(page_token) = options.page_token {
            request = request.query(&[("pageToken", page_token)]);
        }
        if let Some(all) = options.all {
            request = request.query(&[("all", all.to_string())]);
        }
        if let Some(filter) = options.filter {
            request = request.query(&[("filter", filter)]);
        }

        let request = request.build()?;
        let response = self.client.execute(request).await?;

        process_response(response).await
    }

    /// Deletes the dataset specified by the datasetId value. Before you can delete a dataset, you must delete all its
    /// tables, either manually or by specifying deleteContents. Immediately after deletion, you can create another
    /// dataset with the same name.
    /// # Arguments
    /// * `project_id` - Project ID of the dataset being deleted
    /// * `dataset_id` - Dataset ID of dataset being deleted
    /// * `delete_contents` - If True, delete all the tables in the dataset. If False and the dataset contains tables, the request will fail. Default is False
    ///
    /// # Example
    /// ```
    /// # use gcp_bigquery_client::{Client, env_vars};
    /// # use gcp_bigquery_client::model::dataset::Dataset;
    /// # use gcp_bigquery_client::error::BQError;
    /// # use gcp_bigquery_client::dataset::ListOptions;
    ///
    /// # async fn run() -> Result<(), BQError> {
    /// let (ref project_id, ref dataset_id, ref _table_id, ref sa_key) = env_vars();
    /// let dataset_id = &format!("{}_dataset", dataset_id);
    ///
    /// let client = Client::from_service_account_key_file(sa_key).await;
    ///
    /// # client.dataset().delete_if_exists(project_id, dataset_id, true);
    /// client.dataset().create(Dataset::new(project_id, dataset_id)).await?;
    /// client.dataset().delete(project_id, dataset_id, true).await?;
    /// # Ok(())
    /// # }
    /// ```
    pub async fn delete(&self, project_id: &str, dataset_id: &str, delete_contents: bool) -> Result<(), BQError> {
        let req_url = &format!(
            "{base_url}/projects/{project_id}/datasets/{dataset_id}",
            base_url = self.base_url,
            project_id = urlencode(project_id),
            dataset_id = urlencode(dataset_id)
        );

        let access_token = self.auth.access_token().await?;

        let request = self
            .client
            .delete(req_url)
            .bearer_auth(access_token)
            .query(&[("deleteContents", delete_contents.to_string())])
            .build()?;
        let response = self.client.execute(request).await?;

        if response.status().is_success() {
            Ok(())
        } else {
            Err(BQError::ResponseError {
                error: response.json().await?,
            })
        }
    }

    /// Deletes the dataset specified by the datasetId value and returns true or returs false when
    /// the dataset doesn't exist. Before you can delete a dataset, you must delete all its
    /// tables, either manually or by specifying deleteContents. Immediately after deletion, you can create another
    /// dataset with the same name.
    /// # Arguments
    /// * `project_id` - Project ID of the dataset being deleted
    /// * `dataset_id` - Dataset ID of dataset being deleted
    /// * `delete_contents` - If True, delete all the tables in the dataset. If False and the dataset contains tables, the request will fail. Default is False
    ///
    /// # Example
    /// ```
    /// # use gcp_bigquery_client::{Client, env_vars};
    /// # use gcp_bigquery_client::model::dataset::Dataset;
    /// # use gcp_bigquery_client::error::BQError;
    /// # use gcp_bigquery_client::dataset::ListOptions;
    ///
    /// # async fn run() -> Result<(), BQError> {
    /// let (ref project_id, ref dataset_id, ref _table_id, ref sa_key) = env_vars();
    /// let dataset_id = &format!("{}_dataset", dataset_id);
    ///
    /// let client = Client::from_service_account_key_file(sa_key).await;
    ///
    /// client.dataset().delete_if_exists(project_id, dataset_id, true);
    /// # Ok(())
    /// # }
    /// ```
    pub async fn delete_if_exists(&self, project_id: &str, dataset_id: &str, delete_contents: bool) -> bool {
        match self.delete(project_id, dataset_id, delete_contents).await {
            Err(BQError::ResponseError { error }) => {
                if error.error.code != 404 {
                    warn!("dataset.delete_if_exists: unexpected error: {:?}", error);
                }
                false
            }
            Err(err) => {
                warn!("dataset.delete_if_exists: unexpected error: {:?}", err);
                false
            }
            Ok(_) => true,
        }
    }

    /// Returns the dataset specified by datasetID.
    /// # Arguments
    /// * `project_id` - Project ID of the requested dataset
    /// * `dataset_id` - Dataset ID of the requested dataset
    ///
    /// # Example
    /// ```
    /// # use gcp_bigquery_client::{Client, env_vars};
    /// # use gcp_bigquery_client::model::dataset::Dataset;
    /// # use gcp_bigquery_client::error::BQError;
    /// # use gcp_bigquery_client::dataset::ListOptions;
    ///
    /// # async fn run() -> Result<(), BQError> {
    /// let (ref project_id, ref dataset_id, ref _table_id, ref sa_key) = env_vars();
    /// let dataset_id = &format!("{}_dataset", dataset_id);
    ///
    /// let client = Client::from_service_account_key_file(sa_key).await;
    ///
    /// # client.dataset().delete_if_exists(project_id, dataset_id, true);
    /// client.dataset().create(Dataset::new(project_id, dataset_id)).await?;
    /// let dataset = client.dataset().get(project_id, dataset_id).await?;
    /// # Ok(())
    /// # }
    /// ```
    pub async fn get(&self, project_id: &str, dataset_id: &str) -> Result<Dataset, BQError> {
        let req_url = &format!(
            "{base_url}/projects/{project_id}/datasets/{dataset_id}",
            base_url = self.base_url,
            project_id = urlencode(project_id),
            dataset_id = urlencode(dataset_id)
        );

        let access_token = self.auth.access_token().await?;

        let request = self.client.get(req_url).bearer_auth(access_token).build()?;
        let response = self.client.execute(request).await?;

        process_response(response).await
    }

    /// Updates information in an existing dataset. The update method replaces the entire dataset resource, whereas the
    /// patch method only replaces fields that are provided in the submitted dataset resource. This method supports
    /// patch semantics.
    /// # Arguments
    /// * dataset - The request body contains an instance of Dataset.
    pub async fn patch(&self, project_id: &str, dataset_id: &str, dataset: Dataset) -> Result<Dataset, BQError> {
        let req_url = &format!(
            "{base_url}/projects/{project_id}/datasets/{dataset_id}",
            base_url = self.base_url,
            project_id = urlencode(project_id),
            dataset_id = urlencode(dataset_id)
        );

        let access_token = self.auth.access_token().await?;

        let request = self
            .client
            .patch(req_url)
            .bearer_auth(access_token)
            .json(&dataset)
            .build()?;
        let response = self.client.execute(request).await?;

        process_response(response).await
    }

    /// Updates information in an existing dataset. The update method replaces the entire dataset resource, whereas the
    /// patch method only replaces fields that are provided in the submitted dataset resource.
    /// # Arguments
    /// * dataset - The request body contains an instance of Dataset.
    pub async fn update(&self, project_id: &str, dataset_id: &str, dataset: Dataset) -> Result<Dataset, BQError> {
        let req_url = &format!(
            "{base_url}/projects/{project_id}/datasets/{dataset_id}",
            base_url = self.base_url,
            project_id = urlencode(project_id),
            dataset_id = urlencode(dataset_id)
        );

        let access_token = self.auth.access_token().await?;

        let request = self
            .client
            .put(req_url)
            .bearer_auth(access_token)
            .json(&dataset)
            .build()?;
        let response = self.client.execute(request).await?;

        process_response(response).await
    }

    pub async fn information_schema_schemata(&self, project_id: &str, region: &str) -> Result<Vec<Schemata>, BQError> {
        let req_url = format!(
            "{base_url}/projects/{project_id}/queries",
            base_url = self.base_url,
            project_id = urlencode(project_id)
        );

        let access_token = self.auth.access_token().await?;
        let query_request = QueryRequest::new(format!("SELECT * FROM {}.INFORMATION_SCHEMA.SCHEMATA", region));

        let request = self
            .client
            .post(req_url.as_str())
            .bearer_auth(access_token)
            .json(&query_request)
            .build()?;

        let resp = self.client.execute(request).await?;

        let query_response: QueryResponse = process_response(resp).await?;
        let mut rs = ResultSet::new(query_response);
        let mut result = vec![];
        let catalog_name_pos = *rs
            .column_index("catalog_name")
            .expect("The catalog_name column is expected");
        let schema_name_pos = *rs
            .column_index("schema_name")
            .expect("The schema_name column is expected");
        let schema_owner_pos = *rs
            .column_index("schema_owner")
            .expect("The schema_owner column is expected");
        let creation_time_pos = *rs
            .column_index("creation_time")
            .expect("The creation_time column is expected");
        let last_modified_time_pos = *rs
            .column_index("last_modified_time")
            .expect("The last_modified_time column is expected");
        let location_pos = *rs.column_index("location").expect("The location column is expected");

        while rs.next_row() {
            result.push(Schemata {
                catalog_name: rs.get_string(catalog_name_pos)?.expect("A catalog name is expected"),
                schema_name: rs.get_string(schema_name_pos)?.expect("A schema_name is expected"),
                schema_owner: rs.get_string(schema_owner_pos)?,
                creation_time: rs.get_string(creation_time_pos)?.expect("A creation_time is expected"),
                last_modified_time: rs
                    .get_string(last_modified_time_pos)?
                    .expect("A last_modified_time is expected"),
                location: rs.get_string(location_pos)?.expect("A location is expected"),
            });
        }

        // ToDo page token, max result, process timestamp

        Ok(result)
    }
}

/// A list of options used to create a dataset API handler.
#[derive(Default)]
pub struct ListOptions {
    max_results: Option<u64>,
    page_token: Option<String>,
    all: Option<bool>,
    filter: Option<String>,
}

impl ListOptions {
    /// The maximum number of results to return in a single response page. Leverage the page tokens to iterate through
    /// the entire collection.
    pub fn max_results(mut self, value: u64) -> Self {
        self.max_results = Some(value);
        self
    }

    /// Page token, returned by a previous call, to request the next page of results
    pub fn page_token(mut self, value: String) -> Self {
        self.page_token = Some(value);
        self
    }

    /// Whether to list all datasets, including hidden ones
    pub fn all(mut self, value: bool) -> Self {
        self.all = Some(value);
        self
    }

    /// An expression for filtering the results of the request by label. The syntax is "labels.<name>[:<value>]".
    /// Multiple filters can be ANDed together by connecting with a space. Example: "labels.department:receiving
    /// labels.active". See Filtering datasets using labels for details.
    pub fn filter(mut self, value: String) -> Self {
        self.filter = Some(value);
        self
    }
}

#[cfg(test)]
mod test {
    use crate::dataset::ListOptions;
    use crate::error::BQError;
    use crate::model::dataset::Dataset;
    use crate::{env_vars, Client};

    #[tokio::test]
    async fn test() -> Result<(), BQError> {
        let (ref project_id, ref dataset_id, ref _table_id, ref sa_key) = env_vars();
        let dataset_id = &format!("{}_dataset", dataset_id);

        let client = Client::from_service_account_key_file(sa_key).await;

        // Delete the dataset if needed
        let result = client.dataset().delete(project_id, dataset_id, true).await;
        if result.is_ok() {
            println!("Removed previous dataset '{}'", dataset_id);
        }

        // Create dataset
        let created_dataset = client
            .dataset()
            .create(
                Dataset::new(project_id, dataset_id)
                    .friendly_name("A dataset used for unit tests")
                    .location("US")
                    .label("owner", "me")
                    .label("env", "prod"),
            )
            .await?;
        assert_eq!(created_dataset.id, Some(format!("{}:{}", project_id, dataset_id)));

        // Get dataset
        let dataset = client.dataset().get(project_id, dataset_id).await?;
        assert_eq!(dataset.id, Some(format!("{}:{}", project_id, dataset_id)));

        // Patch dataset
        let dataset = client.dataset().patch(project_id, dataset_id, dataset).await?;
        assert_eq!(dataset.id, Some(format!("{}:{}", project_id, dataset_id)));

        // Update dataset
        let dataset = client.dataset().update(project_id, dataset_id, dataset).await?;
        assert_eq!(dataset.id, Some(format!("{}:{}", project_id, dataset_id)));

        // List datasets
        let datasets = client
            .dataset()
            .list(project_id, ListOptions::default().all(true))
            .await?;
        let mut created_dataset_found = false;
        for dataset in datasets.datasets.iter() {
            if dataset.dataset_reference.dataset_id == *dataset_id {
                created_dataset_found = true;
            }
        }
        assert!(created_dataset_found);

        // Delete dataset
        client.dataset().delete(project_id, dataset_id, true).await?;

        Ok(())
    }

    #[tokio::test]
    async fn test_information_schema() -> Result<(), BQError> {
        let (ref project_id, ref _dataset_id, ref _table_id, ref sa_key) = env_vars();
        //let dataset_id = &format!("{}_dataset", dataset_id);

        let client = Client::from_service_account_key_file(sa_key).await;

        let result = client
            .dataset()
            .information_schema_schemata(project_id, "region-us")
            .await?;
        dbg!(result);
        Ok(())
    }
}<|MERGE_RESOLUTION|>--- conflicted
+++ resolved
@@ -17,23 +17,15 @@
 #[derive(Clone)]
 pub struct DatasetApi {
     client: Client,
-<<<<<<< HEAD
     auth: Arc<dyn Authenticator>,
+    base_url: String,
 }
 
 impl DatasetApi {
     pub(crate) fn new(client: Client, auth: Arc<dyn Authenticator>) -> Self {
-        Self { client, auth }
-=======
-    sa_auth: ServiceAccountAuthenticator,
-    base_url: String,
-}
-
-impl DatasetApi {
-    pub(crate) fn new(client: Client, sa_auth: ServiceAccountAuthenticator) -> Self {
         Self {
             client,
-            sa_auth,
+            auth,
             base_url: BIG_QUERY_V2_URL.to_string(),
         }
     }
@@ -41,7 +33,6 @@
     pub(crate) fn with_base_url(&mut self, base_url: String) -> &mut Self {
         self.base_url = base_url;
         self
->>>>>>> 2322065c
     }
 
     /// Creates a new empty dataset.
