//! Manage BigQuery dataset.
use std::sync::Arc;

use log::warn;
use reqwest::Client;

use crate::auth::Authenticator;
use crate::error::BQError;
use crate::model::dataset::Dataset;
use crate::model::datasets::Datasets;
use crate::model::information_schema::schemata::Schemata;
use crate::model::query_request::QueryRequest;
use crate::model::query_response::{QueryResponse, ResultSet};
use crate::{process_response, urlencode, BIG_QUERY_V2_URL};

/// A dataset API handler.
#[derive(Clone)]
pub struct DatasetApi {
    client: Client,
<<<<<<< HEAD
    sa_auth: ServiceAccountAuthenticator,
    base_url: String,
}

impl DatasetApi {
    pub(crate) fn new(client: Client, sa_auth: ServiceAccountAuthenticator) -> Self {
        Self {
            client,
            sa_auth,
            base_url: BIG_QUERY_V2_URL.to_string(),
        }
    }

    pub(crate) fn with_base_url(&mut self, base_url: String) -> &mut Self {
        self.base_url = base_url;
        self
=======
    auth: Arc<dyn Authenticator>,
}

impl DatasetApi {
    pub(crate) fn new(client: Client, auth: Arc<dyn Authenticator>) -> Self {
        Self { client, auth }
>>>>>>> d8113a20
    }

    /// Creates a new empty dataset.
    /// # Argument
    /// * `dataset` - The dataset to create
    ///
    /// # Example
    /// ```
    /// # use gcp_bigquery_client::{Client, env_vars};
    /// # use gcp_bigquery_client::model::dataset::Dataset;
    /// # use gcp_bigquery_client::error::BQError;
    ///
    /// # async fn run() -> Result<(), BQError> {
    /// let (ref project_id, ref dataset_id, ref _table_id, ref sa_key) = env_vars();
    /// let dataset_id = &format!("{}_dataset", dataset_id);
    ///
    /// let client = Client::from_service_account_key_file(sa_key).await;
    ///
    /// # client.dataset().delete_if_exists(project_id, dataset_id, true);
    /// client.dataset().create(Dataset::new(project_id, dataset_id)).await?;
    /// # Ok(())
    /// # }
    /// ```
    pub async fn create(&self, dataset: Dataset) -> Result<Dataset, BQError> {
        let req_url = &format!(
            "{base_url}/projects/{project_id}/datasets",
            base_url = self.base_url,
            project_id = urlencode(&dataset.dataset_reference.project_id)
        );

        let access_token = self.auth.access_token().await?;

        let request = self
            .client
            .post(req_url.as_str())
            .bearer_auth(access_token)
            .json(&dataset)
            .build()?;

        let response = self.client.execute(request).await?;

        process_response(response).await
    }

    /// Lists all datasets in the specified project to which the user has been granted the READER dataset role.
    /// # Arguments
    /// * `project_id` - Project ID of the datasets to be listed
    /// * `options` - Options
    ///
    /// # Example
    /// ```
    /// # use gcp_bigquery_client::{Client, env_vars};
    /// # use gcp_bigquery_client::model::dataset::Dataset;
    /// # use gcp_bigquery_client::error::BQError;
    /// # use gcp_bigquery_client::dataset::ListOptions;
    ///
    /// # async fn run() -> Result<(), BQError> {
    /// let (ref project_id, ref dataset_id, ref _table_id, ref sa_key) = env_vars();
    /// let dataset_id = &format!("{}_dataset", dataset_id);
    ///
    /// let client = Client::from_service_account_key_file(sa_key).await;
    ///
    /// let datasets = client.dataset().list(project_id, ListOptions::default().all(true)).await?;
    /// for dataset in datasets.datasets.iter() {
    ///     // Do some stuff
    /// }
    /// # Ok(())
    /// # }
    /// ```
    pub async fn list(&self, project_id: &str, options: ListOptions) -> Result<Datasets, BQError> {
        let req_url = &format!(
            "{base_url}/projects/{project_id}/datasets",
            base_url = self.base_url,
            project_id = urlencode(project_id)
        );

        let access_token = self.auth.access_token().await?;

        let mut request = self.client.get(req_url).bearer_auth(access_token);

        // process options
        if let Some(max_results) = options.max_results {
            request = request.query(&[("maxResults", max_results.to_string())]);
        }
        if let Some(page_token) = options.page_token {
            request = request.query(&[("pageToken", page_token)]);
        }
        if let Some(all) = options.all {
            request = request.query(&[("all", all.to_string())]);
        }
        if let Some(filter) = options.filter {
            request = request.query(&[("filter", filter)]);
        }

        let request = request.build()?;
        let response = self.client.execute(request).await?;

        process_response(response).await
    }

    /// Deletes the dataset specified by the datasetId value. Before you can delete a dataset, you must delete all its
    /// tables, either manually or by specifying deleteContents. Immediately after deletion, you can create another
    /// dataset with the same name.
    /// # Arguments
    /// * `project_id` - Project ID of the dataset being deleted
    /// * `dataset_id` - Dataset ID of dataset being deleted
    /// * `delete_contents` - If True, delete all the tables in the dataset. If False and the dataset contains tables, the request will fail. Default is False
    ///
    /// # Example
    /// ```
    /// # use gcp_bigquery_client::{Client, env_vars};
    /// # use gcp_bigquery_client::model::dataset::Dataset;
    /// # use gcp_bigquery_client::error::BQError;
    /// # use gcp_bigquery_client::dataset::ListOptions;
    ///
    /// # async fn run() -> Result<(), BQError> {
    /// let (ref project_id, ref dataset_id, ref _table_id, ref sa_key) = env_vars();
    /// let dataset_id = &format!("{}_dataset", dataset_id);
    ///
    /// let client = Client::from_service_account_key_file(sa_key).await;
    ///
    /// # client.dataset().delete_if_exists(project_id, dataset_id, true);
    /// client.dataset().create(Dataset::new(project_id, dataset_id)).await?;
    /// client.dataset().delete(project_id, dataset_id, true).await?;
    /// # Ok(())
    /// # }
    /// ```
    pub async fn delete(&self, project_id: &str, dataset_id: &str, delete_contents: bool) -> Result<(), BQError> {
        let req_url = &format!(
            "{base_url}/projects/{project_id}/datasets/{dataset_id}",
            base_url = self.base_url,
            project_id = urlencode(project_id),
            dataset_id = urlencode(dataset_id)
        );

        let access_token = self.auth.access_token().await?;

        let request = self
            .client
            .delete(req_url)
            .bearer_auth(access_token)
            .query(&[("deleteContents", delete_contents.to_string())])
            .build()?;
        let response = self.client.execute(request).await?;

        if response.status().is_success() {
            Ok(())
        } else {
            Err(BQError::ResponseError {
                error: response.json().await?,
            })
        }
    }

    /// Deletes the dataset specified by the datasetId value and returns true or returs false when
    /// the dataset doesn't exist. Before you can delete a dataset, you must delete all its
    /// tables, either manually or by specifying deleteContents. Immediately after deletion, you can create another
    /// dataset with the same name.
    /// # Arguments
    /// * `project_id` - Project ID of the dataset being deleted
    /// * `dataset_id` - Dataset ID of dataset being deleted
    /// * `delete_contents` - If True, delete all the tables in the dataset. If False and the dataset contains tables, the request will fail. Default is False
    ///
    /// # Example
    /// ```
    /// # use gcp_bigquery_client::{Client, env_vars};
    /// # use gcp_bigquery_client::model::dataset::Dataset;
    /// # use gcp_bigquery_client::error::BQError;
    /// # use gcp_bigquery_client::dataset::ListOptions;
    ///
    /// # async fn run() -> Result<(), BQError> {
    /// let (ref project_id, ref dataset_id, ref _table_id, ref sa_key) = env_vars();
    /// let dataset_id = &format!("{}_dataset", dataset_id);
    ///
    /// let client = Client::from_service_account_key_file(sa_key).await;
    ///
    /// client.dataset().delete_if_exists(project_id, dataset_id, true);
    /// # Ok(())
    /// # }
    /// ```
    pub async fn delete_if_exists(&self, project_id: &str, dataset_id: &str, delete_contents: bool) -> bool {
        match self.delete(project_id, dataset_id, delete_contents).await {
            Err(BQError::ResponseError { error }) => {
                if error.error.code != 404 {
                    warn!("dataset.delete_if_exists: unexpected error: {:?}", error);
                }
                false
            }
            Err(err) => {
                warn!("dataset.delete_if_exists: unexpected error: {:?}", err);
                false
            }
            Ok(_) => true,
        }
    }

    /// Returns the dataset specified by datasetID.
    /// # Arguments
    /// * `project_id` - Project ID of the requested dataset
    /// * `dataset_id` - Dataset ID of the requested dataset
    ///
    /// # Example
    /// ```
    /// # use gcp_bigquery_client::{Client, env_vars};
    /// # use gcp_bigquery_client::model::dataset::Dataset;
    /// # use gcp_bigquery_client::error::BQError;
    /// # use gcp_bigquery_client::dataset::ListOptions;
    ///
    /// # async fn run() -> Result<(), BQError> {
    /// let (ref project_id, ref dataset_id, ref _table_id, ref sa_key) = env_vars();
    /// let dataset_id = &format!("{}_dataset", dataset_id);
    ///
    /// let client = Client::from_service_account_key_file(sa_key).await;
    ///
    /// # client.dataset().delete_if_exists(project_id, dataset_id, true);
    /// client.dataset().create(Dataset::new(project_id, dataset_id)).await?;
    /// let dataset = client.dataset().get(project_id, dataset_id).await?;
    /// # Ok(())
    /// # }
    /// ```
    pub async fn get(&self, project_id: &str, dataset_id: &str) -> Result<Dataset, BQError> {
        let req_url = &format!(
            "{base_url}/projects/{project_id}/datasets/{dataset_id}",
            base_url = self.base_url,
            project_id = urlencode(project_id),
            dataset_id = urlencode(dataset_id)
        );

        let access_token = self.auth.access_token().await?;

        let request = self.client.get(req_url).bearer_auth(access_token).build()?;
        let response = self.client.execute(request).await?;

        process_response(response).await
    }

    /// Updates information in an existing dataset. The update method replaces the entire dataset resource, whereas the
    /// patch method only replaces fields that are provided in the submitted dataset resource. This method supports
    /// patch semantics.
    /// # Arguments
    /// * dataset - The request body contains an instance of Dataset.
    pub async fn patch(&self, project_id: &str, dataset_id: &str, dataset: Dataset) -> Result<Dataset, BQError> {
        let req_url = &format!(
            "{base_url}/projects/{project_id}/datasets/{dataset_id}",
            base_url = self.base_url,
            project_id = urlencode(project_id),
            dataset_id = urlencode(dataset_id)
        );

        let access_token = self.auth.access_token().await?;

        let request = self
            .client
            .patch(req_url)
            .bearer_auth(access_token)
            .json(&dataset)
            .build()?;
        let response = self.client.execute(request).await?;

        process_response(response).await
    }

    /// Updates information in an existing dataset. The update method replaces the entire dataset resource, whereas the
    /// patch method only replaces fields that are provided in the submitted dataset resource.
    /// # Arguments
    /// * dataset - The request body contains an instance of Dataset.
    pub async fn update(&self, project_id: &str, dataset_id: &str, dataset: Dataset) -> Result<Dataset, BQError> {
        let req_url = &format!(
            "{base_url}/projects/{project_id}/datasets/{dataset_id}",
            base_url = self.base_url,
            project_id = urlencode(project_id),
            dataset_id = urlencode(dataset_id)
        );

        let access_token = self.auth.access_token().await?;

        let request = self
            .client
            .put(req_url)
            .bearer_auth(access_token)
            .json(&dataset)
            .build()?;
        let response = self.client.execute(request).await?;

        process_response(response).await
    }

    pub async fn information_schema_schemata(&self, project_id: &str, region: &str) -> Result<Vec<Schemata>, BQError> {
        let req_url = format!(
            "{base_url}/projects/{project_id}/queries",
            base_url = self.base_url,
            project_id = urlencode(project_id)
        );

        let access_token = self.auth.access_token().await?;
        let query_request = QueryRequest::new(format!("SELECT * FROM {}.INFORMATION_SCHEMA.SCHEMATA", region));

        let request = self
            .client
            .post(req_url.as_str())
            .bearer_auth(access_token)
            .json(&query_request)
            .build()?;

        let resp = self.client.execute(request).await?;

        let query_response: QueryResponse = process_response(resp).await?;
        let mut rs = ResultSet::new(query_response);
        let mut result = vec![];
        let catalog_name_pos = *rs
            .column_index("catalog_name")
            .expect("The catalog_name column is expected");
        let schema_name_pos = *rs
            .column_index("schema_name")
            .expect("The schema_name column is expected");
        let schema_owner_pos = *rs
            .column_index("schema_owner")
            .expect("The schema_owner column is expected");
        let creation_time_pos = *rs
            .column_index("creation_time")
            .expect("The creation_time column is expected");
        let last_modified_time_pos = *rs
            .column_index("last_modified_time")
            .expect("The last_modified_time column is expected");
        let location_pos = *rs.column_index("location").expect("The location column is expected");

        while rs.next_row() {
            result.push(Schemata {
                catalog_name: rs.get_string(catalog_name_pos)?.expect("A catalog name is expected"),
                schema_name: rs.get_string(schema_name_pos)?.expect("A schema_name is expected"),
                schema_owner: rs.get_string(schema_owner_pos)?,
                creation_time: rs.get_string(creation_time_pos)?.expect("A creation_time is expected"),
                last_modified_time: rs
                    .get_string(last_modified_time_pos)?
                    .expect("A last_modified_time is expected"),
                location: rs.get_string(location_pos)?.expect("A location is expected"),
            });
        }

        // ToDo page token, max result, process timestamp

        Ok(result)
    }
}

/// A list of options used to create a dataset API handler.
#[derive(Default)]
pub struct ListOptions {
    max_results: Option<u64>,
    page_token: Option<String>,
    all: Option<bool>,
    filter: Option<String>,
}

impl ListOptions {
    /// The maximum number of results to return in a single response page. Leverage the page tokens to iterate through
    /// the entire collection.
    pub fn max_results(mut self, value: u64) -> Self {
        self.max_results = Some(value);
        self
    }

    /// Page token, returned by a previous call, to request the next page of results
    pub fn page_token(mut self, value: String) -> Self {
        self.page_token = Some(value);
        self
    }

    /// Whether to list all datasets, including hidden ones
    pub fn all(mut self, value: bool) -> Self {
        self.all = Some(value);
        self
    }

    /// An expression for filtering the results of the request by label. The syntax is "labels.<name>[:<value>]".
    /// Multiple filters can be ANDed together by connecting with a space. Example: "labels.department:receiving
    /// labels.active". See Filtering datasets using labels for details.
    pub fn filter(mut self, value: String) -> Self {
        self.filter = Some(value);
        self
    }
}

#[cfg(test)]
mod test {
    use crate::dataset::ListOptions;
    use crate::error::BQError;
    use crate::model::dataset::Dataset;
    use crate::{env_vars, Client};

    #[tokio::test]
    async fn test() -> Result<(), BQError> {
        let (ref project_id, ref dataset_id, ref _table_id, ref sa_key) = env_vars();
        let dataset_id = &format!("{}_dataset", dataset_id);

        let client = Client::from_service_account_key_file(sa_key).await;

        // Delete the dataset if needed
        let result = client.dataset().delete(project_id, dataset_id, true).await;
        if result.is_ok() {
            println!("Removed previous dataset '{}'", dataset_id);
        }

        // Create dataset
        let created_dataset = client
            .dataset()
            .create(
                Dataset::new(project_id, dataset_id)
                    .friendly_name("A dataset used for unit tests")
                    .location("US")
                    .label("owner", "me")
                    .label("env", "prod"),
            )
            .await?;
        assert_eq!(created_dataset.id, Some(format!("{}:{}", project_id, dataset_id)));

        // Get dataset
        let dataset = client.dataset().get(project_id, dataset_id).await?;
        assert_eq!(dataset.id, Some(format!("{}:{}", project_id, dataset_id)));

        // Patch dataset
        let dataset = client.dataset().patch(project_id, dataset_id, dataset).await?;
        assert_eq!(dataset.id, Some(format!("{}:{}", project_id, dataset_id)));

        // Update dataset
        let dataset = client.dataset().update(project_id, dataset_id, dataset).await?;
        assert_eq!(dataset.id, Some(format!("{}:{}", project_id, dataset_id)));

        // List datasets
        let datasets = client
            .dataset()
            .list(project_id, ListOptions::default().all(true))
            .await?;
        let mut created_dataset_found = false;
        for dataset in datasets.datasets.iter() {
            if dataset.dataset_reference.dataset_id == *dataset_id {
                created_dataset_found = true;
            }
        }
        assert!(created_dataset_found);

        // Delete dataset
        client.dataset().delete(project_id, dataset_id, true).await?;

        Ok(())
    }

    #[tokio::test]
    async fn test_information_schema() -> Result<(), BQError> {
        let (ref project_id, ref _dataset_id, ref _table_id, ref sa_key) = env_vars();
        //let dataset_id = &format!("{}_dataset", dataset_id);

        let client = Client::from_service_account_key_file(sa_key).await;

        let result = client
            .dataset()
            .information_schema_schemata(project_id, "region-us")
            .await?;
        dbg!(result);
        Ok(())
    }
}<|MERGE_RESOLUTION|>--- conflicted
+++ resolved
@@ -17,16 +17,15 @@
 #[derive(Clone)]
 pub struct DatasetApi {
     client: Client,
-<<<<<<< HEAD
-    sa_auth: ServiceAccountAuthenticator,
+    auth: Arc<dyn Authenticator>,
     base_url: String,
 }
 
 impl DatasetApi {
-    pub(crate) fn new(client: Client, sa_auth: ServiceAccountAuthenticator) -> Self {
+    pub(crate) fn new(client: Client, auth: Arc<dyn Authenticator>) -> Self {
         Self {
             client,
-            sa_auth,
+            auth,
             base_url: BIG_QUERY_V2_URL.to_string(),
         }
     }
@@ -34,14 +33,6 @@
     pub(crate) fn with_base_url(&mut self, base_url: String) -> &mut Self {
         self.base_url = base_url;
         self
-=======
-    auth: Arc<dyn Authenticator>,
-}
-
-impl DatasetApi {
-    pub(crate) fn new(client: Client, auth: Arc<dyn Authenticator>) -> Self {
-        Self { client, auth }
->>>>>>> d8113a20
     }
 
     /// Creates a new empty dataset.
