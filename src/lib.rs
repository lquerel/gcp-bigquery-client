//! [<img alt="github" src="https://img.shields.io/badge/github-lquerel/gcp_bigquery_client-8da0cb?style=for-the-badge&labelColor=555555&logo=github" height="20">](https://github.com/lquerel/gcp-bigquery-client)
//! [<img alt="crates.io" src="https://img.shields.io/crates/v/gcp_bigquery_client.svg?style=for-the-badge&color=fc8d62&logo=rust" height="20">](https://crates.io/crates/gcp-bigquery-client)
//! [<img alt="build status" src="https://img.shields.io/github/workflow/status/lquerel/gcp-bigquery-client/Rust/main?style=for-the-badge" height="20">](https://github.com/lquerel/gcp-bigquery-client/actions?query=branch%3Amain)
//!
//! An ergonomic async client library for GCP BigQuery.
//! * Support for dataset, table, streaming API and query (see [status section](#status) for an exhaustive list of supported API endpoints)
//! * Support Service Account Key authentication (other OAuth flows will be added later)
//! * Create tables and rows via builder patterns
//! * Persist complex Rust structs in structured BigQuery tables
//! * Async API
//!
//! <br>
//!
//! Other OAuth flows will be added later.
//!
//! For a detailed tutorial on the different ways to use GCP BigQuery Client please check out the [GitHub repository](https://github.com/lquerel/gcp-bigquery-client).
#[macro_use]
extern crate serde;
extern crate serde_json;

use std::env;
use std::path::PathBuf;
use std::sync::Arc;

use client_builder::ClientBuilder;
use reqwest::Response;
use serde::Deserialize;
use yup_oauth2::ServiceAccountKey;

<<<<<<< HEAD
use crate::auth::ServiceAccountAuthenticator;
=======
use crate::auth::{installed_flow_authenticator, service_account_authenticator, ServiceAccountAuthenticator};
>>>>>>> d8113a20
use crate::dataset::DatasetApi;
use crate::error::BQError;
use crate::job::JobApi;
use crate::model_api::ModelApi;
use crate::project::ProjectApi;
use crate::routine::RoutineApi;
use crate::table::TableApi;
use crate::tabledata::TableDataApi;

pub mod auth;
pub mod client_builder;
pub mod dataset;
pub mod error;
pub mod job;
pub mod model;
pub mod model_api;
pub mod project;
pub mod routine;
pub mod table;
pub mod tabledata;

const BIG_QUERY_V2_URL: &str = "https://bigquery.googleapis.com/bigquery/v2";
const BIG_QUERY_AUTH_URL: &str = "https://www.googleapis.com/auth/bigquery";

/// An asynchronous BigQuery client.
#[derive(Clone)]
pub struct Client {
    dataset_api: DatasetApi,
    table_api: TableApi,
    job_api: JobApi,
    tabledata_api: TableDataApi,
    routine_api: RoutineApi,
    model_api: ModelApi,
    project_api: ProjectApi,
}

impl Client {
    /// Constructs a new BigQuery client.
    /// # Argument
    /// * `sa_key_file` - A GCP Service Account Key file.
    pub async fn from_service_account_key_file(sa_key_file: &str) -> Self {
<<<<<<< HEAD
        ClientBuilder::new()
            .build_from_service_account_key_file(sa_key_file)
            .await
=======
        let scopes = vec!["https://www.googleapis.com/auth/bigquery"];
        let auth = service_account_authenticator(scopes, sa_key_file)
            .await
            .expect("expecting a valid key");

        let client = reqwest::Client::new();
        Self {
            dataset_api: DatasetApi::new(client.clone(), Arc::clone(&auth)),
            table_api: TableApi::new(client.clone(), Arc::clone(&auth)),
            job_api: JobApi::new(client.clone(), Arc::clone(&auth)),
            tabledata_api: TableDataApi::new(client.clone(), Arc::clone(&auth)),
            routine_api: RoutineApi::new(client.clone(), Arc::clone(&auth)),
            model_api: ModelApi::new(client.clone(), Arc::clone(&auth)),
            project_api: ProjectApi::new(client, auth),
        }
>>>>>>> d8113a20
    }

    /// Constructs a new BigQuery client from a [`ServiceAccountKey`].
    /// # Argument
    /// * `sa_key` - A GCP Service Account Key `yup-oauth2` object.
    /// * `readonly` - A boolean setting whether the acquired token scope should be readonly.
    ///
    /// [`ServiceAccountKey`]: https://docs.rs/yup-oauth2/*/yup_oauth2/struct.ServiceAccountKey.html
    pub async fn from_service_account_key(sa_key: ServiceAccountKey, readonly: bool) -> Result<Self, BQError> {
<<<<<<< HEAD
        ClientBuilder::new()
            .build_from_service_account_key(sa_key, readonly)
            .await
=======
        let scopes = if readonly {
            ["https://www.googleapis.com/auth/bigquery.readonly"]
        } else {
            ["https://www.googleapis.com/auth/bigquery"]
        };
        let auth = ServiceAccountAuthenticator::from_service_account_key(sa_key, &scopes).await?;

        let client = reqwest::Client::new();
        Ok(Self {
            dataset_api: DatasetApi::new(client.clone(), Arc::clone(&auth)),
            table_api: TableApi::new(client.clone(), Arc::clone(&auth)),
            job_api: JobApi::new(client.clone(), Arc::clone(&auth)),
            tabledata_api: TableDataApi::new(client.clone(), Arc::clone(&auth)),
            routine_api: RoutineApi::new(client.clone(), Arc::clone(&auth)),
            model_api: ModelApi::new(client.clone(), Arc::clone(&auth)),
            project_api: ProjectApi::new(client, auth),
        })
>>>>>>> d8113a20
    }

    pub async fn with_workload_identity(readonly: bool) -> Result<Self, BQError> {
        ClientBuilder::new().build_with_workload_identity(readonly).await
    }

<<<<<<< HEAD
    pub(crate) fn v2_base_url(&mut self, base_url: String) -> &mut Self {
        self.dataset_api.with_base_url(base_url.clone());
        self.table_api.with_base_url(base_url.clone());
        self.job_api.with_base_url(base_url.clone());
        self.tabledata_api.with_base_url(base_url.clone());
        self.routine_api.with_base_url(base_url.clone());
        self.model_api.with_base_url(base_url.clone());
        self.project_api.with_base_url(base_url);
        self
    }
=======
        let auth = ServiceAccountAuthenticator::with_workload_identity(&scopes).await?;
>>>>>>> d8113a20

    fn new(sa_auth: ServiceAccountAuthenticator) -> Self {
        let client = reqwest::Client::new();
<<<<<<< HEAD
        Self {
            dataset_api: DatasetApi::new(client.clone(), sa_auth.clone()),
            table_api: TableApi::new(client.clone(), sa_auth.clone()),
            job_api: JobApi::new(client.clone(), sa_auth.clone()),
            tabledata_api: TableDataApi::new(client.clone(), sa_auth.clone()),
            routine_api: RoutineApi::new(client.clone(), sa_auth.clone()),
            model_api: ModelApi::new(client.clone(), sa_auth.clone()),
            project_api: ProjectApi::new(client, sa_auth),
        }
=======
        Ok(Self {
            dataset_api: DatasetApi::new(client.clone(), Arc::clone(&auth)),
            table_api: TableApi::new(client.clone(), Arc::clone(&auth)),
            job_api: JobApi::new(client.clone(), Arc::clone(&auth)),
            tabledata_api: TableDataApi::new(client.clone(), Arc::clone(&auth)),
            routine_api: RoutineApi::new(client.clone(), Arc::clone(&auth)),
            model_api: ModelApi::new(client.clone(), Arc::clone(&auth)),
            project_api: ProjectApi::new(client, auth),
        })
>>>>>>> d8113a20
    }

    pub async fn from_installed_flow_authenticator<S: AsRef<[u8]>, P: Into<PathBuf>>(
        secret: S,
        persistant_file_path: P,
    ) -> Result<Self, BQError> {
        let scopes = ["https://www.googleapis.com/auth/bigquery"];
        let auth = installed_flow_authenticator(secret, &scopes, persistant_file_path).await?;

        let client = reqwest::Client::new();
        Ok(Self {
            dataset_api: DatasetApi::new(client.clone(), Arc::clone(&auth)),
            table_api: TableApi::new(client.clone(), Arc::clone(&auth)),
            job_api: JobApi::new(client.clone(), Arc::clone(&auth)),
            tabledata_api: TableDataApi::new(client.clone(), Arc::clone(&auth)),
            routine_api: RoutineApi::new(client.clone(), Arc::clone(&auth)),
            model_api: ModelApi::new(client.clone(), Arc::clone(&auth)),
            project_api: ProjectApi::new(client, auth),
        })
    }

    pub async fn from_installed_flow_authenticator_from_secret_file<P: Into<PathBuf>>(
        secret_file: &str,
        persistant_file_path: P,
    ) -> Result<Self, BQError> {
        Self::from_installed_flow_authenticator(
            tokio::fs::read(secret_file)
                .await
                .expect("expecting a valid secret file."),
            persistant_file_path,
        )
        .await
    }

    /// Returns a dataset API handler.
    pub fn dataset(&self) -> &DatasetApi {
        &self.dataset_api
    }

    /// Returns a table API handler.
    pub fn table(&self) -> &TableApi {
        &self.table_api
    }

    /// Returns a job API handler.
    pub fn job(&self) -> &JobApi {
        &self.job_api
    }

    /// Returns a table data API handler.
    pub fn tabledata(&self) -> &TableDataApi {
        &self.tabledata_api
    }

    /// Returns a routine API handler.
    pub fn routine(&self) -> &RoutineApi {
        &self.routine_api
    }

    /// Returns a model API handler.
    pub fn model(&self) -> &ModelApi {
        &self.model_api
    }

    /// Returns a project API handler.
    pub fn project(&self) -> &ProjectApi {
        &self.project_api
    }
}

pub(crate) fn urlencode<T: AsRef<str>>(s: T) -> String {
    url::form_urlencoded::byte_serialize(s.as_ref().as_bytes()).collect()
}

async fn process_response<T: for<'de> Deserialize<'de>>(resp: Response) -> Result<T, BQError> {
    if resp.status().is_success() {
        Ok(resp.json().await?)
    } else {
        Err(BQError::ResponseError {
            error: resp.json().await?,
        })
    }
}

pub fn env_vars() -> (String, String, String, String) {
    let project_id = env::var("PROJECT_ID").expect("Environment variable PROJECT_ID");
    let dataset_id = env::var("DATASET_ID").expect("Environment variable DATASET_ID");
    let table_id = env::var("TABLE_ID").expect("Environment variable TABLE_ID");
    let gcp_sa_key =
        env::var("GOOGLE_APPLICATION_CREDENTIALS").expect("Environment variable GOOGLE_APPLICATION_CREDENTIALS");

    (project_id, dataset_id, table_id, gcp_sa_key)
}<|MERGE_RESOLUTION|>--- conflicted
+++ resolved
@@ -27,11 +27,7 @@
 use serde::Deserialize;
 use yup_oauth2::ServiceAccountKey;
 
-<<<<<<< HEAD
-use crate::auth::ServiceAccountAuthenticator;
-=======
 use crate::auth::{installed_flow_authenticator, service_account_authenticator, ServiceAccountAuthenticator};
->>>>>>> d8113a20
 use crate::dataset::DatasetApi;
 use crate::error::BQError;
 use crate::job::JobApi;
@@ -73,17 +69,41 @@
     /// # Argument
     /// * `sa_key_file` - A GCP Service Account Key file.
     pub async fn from_service_account_key_file(sa_key_file: &str) -> Self {
-<<<<<<< HEAD
         ClientBuilder::new()
             .build_from_service_account_key_file(sa_key_file)
             .await
-=======
-        let scopes = vec!["https://www.googleapis.com/auth/bigquery"];
-        let auth = service_account_authenticator(scopes, sa_key_file)
+    }
+
+    /// Constructs a new BigQuery client from a [`ServiceAccountKey`].
+    /// # Argument
+    /// * `sa_key` - A GCP Service Account Key `yup-oauth2` object.
+    /// * `readonly` - A boolean setting whether the acquired token scope should be readonly.
+    ///
+    /// [`ServiceAccountKey`]: https://docs.rs/yup-oauth2/*/yup_oauth2/struct.ServiceAccountKey.html
+    pub async fn from_service_account_key(sa_key: ServiceAccountKey, readonly: bool) -> Result<Self, BQError> {
+        ClientBuilder::new()
+            .build_from_service_account_key(sa_key, readonly)
             .await
-            .expect("expecting a valid key");
-
+    }
+
+    pub async fn with_workload_identity(readonly: bool) -> Result<Self, BQError> {
+        ClientBuilder::new().build_with_workload_identity(readonly).await
+    }
+
+    pub(crate) fn v2_base_url(&mut self, base_url: String) -> &mut Self {
+        self.dataset_api.with_base_url(base_url.clone());
+        self.table_api.with_base_url(base_url.clone());
+        self.job_api.with_base_url(base_url.clone());
+        self.tabledata_api.with_base_url(base_url.clone());
+        self.routine_api.with_base_url(base_url.clone());
+        self.model_api.with_base_url(base_url.clone());
+        self.project_api.with_base_url(base_url);
+        self
+    }
+
+    fn new(sa_auth: ServiceAccountAuthenticator) -> Self {
         let client = reqwest::Client::new();
+
         Self {
             dataset_api: DatasetApi::new(client.clone(), Arc::clone(&auth)),
             table_api: TableApi::new(client.clone(), Arc::clone(&auth)),
@@ -93,83 +113,6 @@
             model_api: ModelApi::new(client.clone(), Arc::clone(&auth)),
             project_api: ProjectApi::new(client, auth),
         }
->>>>>>> d8113a20
-    }
-
-    /// Constructs a new BigQuery client from a [`ServiceAccountKey`].
-    /// # Argument
-    /// * `sa_key` - A GCP Service Account Key `yup-oauth2` object.
-    /// * `readonly` - A boolean setting whether the acquired token scope should be readonly.
-    ///
-    /// [`ServiceAccountKey`]: https://docs.rs/yup-oauth2/*/yup_oauth2/struct.ServiceAccountKey.html
-    pub async fn from_service_account_key(sa_key: ServiceAccountKey, readonly: bool) -> Result<Self, BQError> {
-<<<<<<< HEAD
-        ClientBuilder::new()
-            .build_from_service_account_key(sa_key, readonly)
-            .await
-=======
-        let scopes = if readonly {
-            ["https://www.googleapis.com/auth/bigquery.readonly"]
-        } else {
-            ["https://www.googleapis.com/auth/bigquery"]
-        };
-        let auth = ServiceAccountAuthenticator::from_service_account_key(sa_key, &scopes).await?;
-
-        let client = reqwest::Client::new();
-        Ok(Self {
-            dataset_api: DatasetApi::new(client.clone(), Arc::clone(&auth)),
-            table_api: TableApi::new(client.clone(), Arc::clone(&auth)),
-            job_api: JobApi::new(client.clone(), Arc::clone(&auth)),
-            tabledata_api: TableDataApi::new(client.clone(), Arc::clone(&auth)),
-            routine_api: RoutineApi::new(client.clone(), Arc::clone(&auth)),
-            model_api: ModelApi::new(client.clone(), Arc::clone(&auth)),
-            project_api: ProjectApi::new(client, auth),
-        })
->>>>>>> d8113a20
-    }
-
-    pub async fn with_workload_identity(readonly: bool) -> Result<Self, BQError> {
-        ClientBuilder::new().build_with_workload_identity(readonly).await
-    }
-
-<<<<<<< HEAD
-    pub(crate) fn v2_base_url(&mut self, base_url: String) -> &mut Self {
-        self.dataset_api.with_base_url(base_url.clone());
-        self.table_api.with_base_url(base_url.clone());
-        self.job_api.with_base_url(base_url.clone());
-        self.tabledata_api.with_base_url(base_url.clone());
-        self.routine_api.with_base_url(base_url.clone());
-        self.model_api.with_base_url(base_url.clone());
-        self.project_api.with_base_url(base_url);
-        self
-    }
-=======
-        let auth = ServiceAccountAuthenticator::with_workload_identity(&scopes).await?;
->>>>>>> d8113a20
-
-    fn new(sa_auth: ServiceAccountAuthenticator) -> Self {
-        let client = reqwest::Client::new();
-<<<<<<< HEAD
-        Self {
-            dataset_api: DatasetApi::new(client.clone(), sa_auth.clone()),
-            table_api: TableApi::new(client.clone(), sa_auth.clone()),
-            job_api: JobApi::new(client.clone(), sa_auth.clone()),
-            tabledata_api: TableDataApi::new(client.clone(), sa_auth.clone()),
-            routine_api: RoutineApi::new(client.clone(), sa_auth.clone()),
-            model_api: ModelApi::new(client.clone(), sa_auth.clone()),
-            project_api: ProjectApi::new(client, sa_auth),
-        }
-=======
-        Ok(Self {
-            dataset_api: DatasetApi::new(client.clone(), Arc::clone(&auth)),
-            table_api: TableApi::new(client.clone(), Arc::clone(&auth)),
-            job_api: JobApi::new(client.clone(), Arc::clone(&auth)),
-            tabledata_api: TableDataApi::new(client.clone(), Arc::clone(&auth)),
-            routine_api: RoutineApi::new(client.clone(), Arc::clone(&auth)),
-            model_api: ModelApi::new(client.clone(), Arc::clone(&auth)),
-            project_api: ProjectApi::new(client, auth),
-        })
->>>>>>> d8113a20
     }
 
     pub async fn from_installed_flow_authenticator<S: AsRef<[u8]>, P: Into<PathBuf>>(
